/*
 * Copyright 2017 ObjectBox Ltd. All rights reserved.
 *
 * Licensed under the Apache License, Version 2.0 (the "License");
 * you may not use this file except in compliance with the License.
 * You may obtain a copy of the License at
 *
 *     http://www.apache.org/licenses/LICENSE-2.0
 *
 * Unless required by applicable law or agreed to in writing, software
 * distributed under the License is distributed on an "AS IS" BASIS,
 * WITHOUT WARRANTIES OR CONDITIONS OF ANY KIND, either express or implied.
 * See the License for the specific language governing permissions and
 * limitations under the License.
 */

package io.objectbox;

import org.junit.Test;

import java.io.File;
import java.util.concurrent.Callable;

import javax.annotation.Nullable;

import io.objectbox.exception.DbException;

import static org.junit.Assert.*;

public class BoxStoreTest extends AbstractObjectBoxTest {

    @Test
    public void testUnalignedMemoryAccess() {
        BoxStore.testUnalignedMemoryAccess();
    }

    @Test
    public void testClose() {
        assertFalse(store.isClosed());
        store.close();
        assertTrue(store.isClosed());

        // Double close should be fine
        store.close();
    }

    @Test
    public void testEmptyTransaction() {
        Transaction transaction = store.beginTx();
        transaction.commit();
    }

    @Test
    public void testSameBox() {
        Box<TestEntity> box1 = store.boxFor(TestEntity.class);
        Box<TestEntity> box2 = store.boxFor(TestEntity.class);
        assertSame(box1, box2);
    }

    @Test(expected = RuntimeException.class)
    public void testBoxForUnknownEntity() {
        store.boxFor(getClass());
    }

    @Test
    public void testRegistration() {
        assertEquals("TestEntity", store.getDbName(TestEntity.class));
        assertEquals(TestEntity.class, store.getEntityInfo(TestEntity.class).getEntityClass());
    }

    @Test
    public void testCloseThreadResources() {
        Box<TestEntity> box = store.boxFor(TestEntity.class);
        Cursor<TestEntity> reader = box.getReader();
        box.releaseReader(reader);

        Cursor<TestEntity> reader2 = box.getReader();
        box.releaseReader(reader2);
        assertSame(reader, reader2);

        store.closeThreadResources();
        Cursor<TestEntity> reader3 = box.getReader();
        box.releaseReader(reader3);
        assertNotSame(reader, reader3);
    }

    @Test(expected = DbException.class)
    public void testPreventTwoBoxStoresWithSameFileOpenend() {
        createBoxStore();
    }

    @Test
    public void testOpenSameBoxStoreAfterClose() {
        store.close();
        createBoxStore();
    }

    @Test
    public void testOpenTwoBoxStoreTwoFiles() {
        File boxStoreDir2 = new File(boxStoreDir.getAbsolutePath() + "-2");
        BoxStoreBuilder builder = new BoxStoreBuilder(createTestModel(false)).directory(boxStoreDir2);
        builder.entity(new TestEntity_());
    }

    @Test
    public void testDeleteAllFiles() {
        closeStoreForTest();
    }

    @Test
    public void testDeleteAllFiles_staticDir() {
        closeStoreForTest();
        File boxStoreDir2 = new File(boxStoreDir.getAbsolutePath() + "-2");
        BoxStoreBuilder builder = new BoxStoreBuilder(createTestModel(false)).directory(boxStoreDir2);
        BoxStore store2 = builder.build();
        store2.close();

        assertTrue(boxStoreDir2.exists());
        assertTrue(BoxStore.deleteAllFiles(boxStoreDir2));
        assertFalse(boxStoreDir2.exists());
    }

    @Test
    public void testDeleteAllFiles_baseDirName() {
        closeStoreForTest();
        File basedir = new File("test-base-dir");
        String name = "mydb";
        basedir.mkdir();
        assertTrue(basedir.isDirectory());
        File dbDir = new File(basedir, name);
        assertFalse(dbDir.exists());

        BoxStoreBuilder builder = new BoxStoreBuilder(createTestModel(false)).baseDirectory(basedir).name(name);
        BoxStore store2 = builder.build();
        store2.close();

        assertTrue(dbDir.exists());
        assertTrue(BoxStore.deleteAllFiles(basedir, name));
        assertFalse(dbDir.exists());
        assertTrue(basedir.delete());
    }

    @Test(expected = IllegalStateException.class)
    public void testDeleteAllFiles_openStore() {
        BoxStore.deleteAllFiles(boxStoreDir);
    }

    @Test
    public void removeAllObjects() {
        // Insert at least two different kinds.
        store.close();
        store.deleteAllFiles();
        store = createBoxStoreBuilderWithTwoEntities(false).build();
        putTestEntities(5);
        Box<TestEntityMinimal> minimalBox = store.boxFor(TestEntityMinimal.class);
        minimalBox.put(new TestEntityMinimal(0, "Sally"));
        assertEquals(5, getTestEntityBox().count());
        assertEquals(1, minimalBox.count());

        store.removeAllObjects();
        assertEquals(0, getTestEntityBox().count());
        assertEquals(0, minimalBox.count());

        // Assert inserting is still possible.
        putTestEntities(1);
        assertEquals(1, getTestEntityBox().count());
    }

    private void closeStoreForTest() {
        assertTrue(boxStoreDir.exists());
        store.close();
        assertTrue(store.deleteAllFiles());
        assertFalse(boxStoreDir.exists());
    }

    @Test
    public void testCallInReadTxWithRetry() {
        final int[] countHolder = {0};
        String value = store.callInReadTxWithRetry(createTestCallable(countHolder), 5, 0, true);
        assertEquals("42", value);
        assertEquals(5, countHolder[0]);
    }

    @Test(expected = DbException.class)
    public void testCallInReadTxWithRetry_fail() {
        final int[] countHolder = {0};
        store.callInReadTxWithRetry(createTestCallable(countHolder), 4, 0, true);
    }

    @Test
    public void testCallInReadTxWithRetry_callback() {
        closeStoreForTest();
        final int[] countHolder = {0};
        final int[] countHolderCallback = {0};

        BoxStoreBuilder builder = new BoxStoreBuilder(createTestModel(false)).directory(boxStoreDir)
                .failedReadTxAttemptCallback((result, error) -> {
                    assertNotNull(error);
                    countHolderCallback[0]++;
                });
        store = builder.build();
        String value = store.callInReadTxWithRetry(createTestCallable(countHolder), 5, 0, true);
        assertEquals("42", value);
        assertEquals(5, countHolder[0]);
        assertEquals(4, countHolderCallback[0]);
    }

    private Callable<String> createTestCallable(final int[] countHolder) {
        return () -> {
            int count = ++countHolder[0];
            if (count < 5) {
                throw new DbException("Count: " + count);
            }
            return "42";
        };
    }

    @Test
<<<<<<< HEAD
    public void testSizeOnDisk() {
        long size = store.sizeOnDisk();
        assertTrue(size >= 8192);
    }

=======
    public void validate() {
        putTestEntities(100);

        // No limit.
        long validated = store.validate(0, true);
        assertEquals(validated, 7);

        // With limit.
        validated = store.validate(1, true);
        // 2 because the first page doesn't contain any actual data?
        assertEquals(validated, 2);
    }
>>>>>>> d5caeba0
}<|MERGE_RESOLUTION|>--- conflicted
+++ resolved
@@ -216,13 +216,12 @@
     }
 
     @Test
-<<<<<<< HEAD
     public void testSizeOnDisk() {
         long size = store.sizeOnDisk();
         assertTrue(size >= 8192);
     }
 
-=======
+    @Test
     public void validate() {
         putTestEntities(100);
 
@@ -235,5 +234,4 @@
         // 2 because the first page doesn't contain any actual data?
         assertEquals(validated, 2);
     }
->>>>>>> d5caeba0
 }